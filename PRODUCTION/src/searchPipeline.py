<<<<<<< HEAD
import requests
import json
from clean_query import cleanQuery
from search import web_search, GoogleSearchAgent
from getYoutubeDetails import get_youtube_metadata, get_youtube_transcript
from scrape import fetch_full_text
from tools import tools
from datetime import datetime, timezone
from getTimeZone import get_timezone_and_offset, convert_utc_to_local
import random
import concurrent.futures
import logging
import dotenv
import os


logging.basicConfig(level=logging.INFO)
logger = logging.getLogger("elixpo")
dotenv.load_dotenv()

POLLINATIONS_TOKEN=os.getenv("TOKEN")
MODEL=os.getenv("MODEL")
REFRRER=os.getenv("REFERRER")
POLLINATIONS_ENDPOINT = "https://text.pollinations.ai/openai"


def fetch_url_content_parallel(urls, max_workers=10):
    with concurrent.futures.ThreadPoolExecutor(max_workers=max_workers) as executor:
        futures = {executor.submit(fetch_full_text, url): url for url in urls}
        results = {}
        for future in concurrent.futures.as_completed(futures):
            url = futures[future]
            try:
                text_content, image_urls = future.result()
                results[url] = (text_content, image_urls)
            except Exception as e:
                print(f"[ERROR] Failed fetching {url}: {e}")
                results[url] = ('[Failed]', [])
        print(f"[INFO] Fetched all URL information in parallel.")
        return results


def fetch_youtube_parallel(urls, mode='metadata', max_workers=10):
    with concurrent.futures.ThreadPoolExecutor(max_workers=max_workers) as executor:
        if mode == 'metadata':
            futures = {executor.submit(get_youtube_metadata, url): url for url in urls}
        else:
            futures = {executor.submit(get_youtube_transcript, url): url for url in urls}

        results = {}
        for future in concurrent.futures.as_completed(futures):
            url = futures[future]
            try:
                results[url] = future.result()
            except Exception as e:
                print(f"[ERROR] YouTube {mode} failed for {url}: {e}")
                results[url] = '[Failed]'
        return results

def format_sse(event: str, data: str) -> str:
    lines = data.splitlines()
    data_str = ''.join(f"data: {line}\n" for line in lines)
    return f"event: {event}\n{data_str}\n\n"

async def run_elixposearch_pipeline(user_query: str, event_id: str = None):
    print(f"[INFO] Starting ElixpoSearch Pipeline for query: {user_query}")
    
    def emit_event(event_type, message):
        if event_id:
            return format_sse(event_type, message)
        return None
    
    # Send initial event if streaming
    initial_event = emit_event("INFO", " Initiating Pipeline ")
    if initial_event:
        yield initial_event
    
    google_agent = GoogleSearchAgent()
    await google_agent.start()
    google_req_count = 0  # Track number of Google searches

    current_utc_datetime = datetime.now(timezone.utc)
    current_utc_time = current_utc_datetime.strftime("%H:%M UTC")
    current_utc_date = current_utc_datetime.strftime("%Y-%m-%d")
    headers = {"Content-Type": "application/json"}

    memoized_results = {
        "timezone_info": {},
        "web_searches": {},
        "fetched_urls": {},
        "youtube_metadata": {},
        "youtube_transcripts": {}
    }

    messages = [
    {
        "role": "system",
        "content": f"""
        Mission: Fully answer the user's query with reliable, well-researched, and well-explained information.
        **IF YOU ALREADY KNOW THE ANSWER, ANSWER IT DIRECTLY.**  
        ONLY USE TOOLS IF NEEDED — when uncertain, requires fresh/current data, or if explicitly requested.

        Your answers must prioritize:
        - Clarity and correctness
        - Concise explanations
        - Markdown formatting
        - Relevant citations if sources are used

        ---

        Available Tools (Use Only When Necessary):
        - cleanQuery(query: str): Extracts URLs (websites, YouTube) and a cleaned text query.
        - web_search(query: str): Returns websites and short summaries. Does not fetch full text.
        - get_youtube_metadata(url: str): Retrieves video metadata.
        - get_youtube_transcript(url: str): Retrieves readable transcripts.
        - fetch_full_text(url: str): Extracts main text and images from web pages.
        - get_timezone_and_offset(location_name: str): Retrieves timezone, UTC offset, and local time.
        - convert_utc_to_local(utc_datetime: str, utc_offset_hours: float): Converts UTC datetime to local.

        ---

        Context:
        Current UTC Date: {current_utc_date}  
        Current UTC Time: {current_utc_time}

        ---

        Workflow:
        1. Analyze the query.
        2. If answer is obvious or factual respond directly.
        3. If uncertain or needing current data, use tools.
        4. After using a tool, reason step-by-step. Stop if enough data is gathered.
        5. Use at most 2-5 sources.
        6. Provide clean, organized markdown output with sources if applicable.

        Final Response:
        - Answer clearly and concisely.
        - Provide reliable sources when external data is used.
        - Mention date relevance if information is time-sensitive.

        Tone:
        Professional, clear, confident. No unnecessary exaggeration or excessive length. Never expose internal reasoning or tool calls explicitly.
        """
    },
    {
    "role": "user",
    "content": f"""Perform general online research with web searches if the answer is unclear.  
    Answer with proper markdown and cite sources. 
    Make me a detailed well structured response with sources and images if available. 
    Query: {user_query}
    Treat the query as search keywords, not known knowledge. Avoid assumptions."""  
    
    }
]



    max_iterations = 7
    current_iteration = 0
    collected_sources = []
    collected_images = []
    final_message_content = None

    while current_iteration < max_iterations:
        current_iteration += 1
        
        # Send iteration event if streaming
        iteration_event = emit_event("INFO", f" Research Iteration Continued ")
        if iteration_event:
            yield iteration_event
            
        payload = {
            "model": MODEL,
            "messages": messages,
            "tools": tools,
            "tool_choice": "auto",
            "token": POLLINATIONS_TOKEN,
            "referrer": REFRRER,
            "temperature": 0.2,
            "private": True,
            "seed": random.randint(1000, 9999)
        }

        try:
            response = requests.post(POLLINATIONS_ENDPOINT, headers=headers, json=payload)
            response.raise_for_status()
            response_data = response.json()
        except requests.exceptions.RequestException as e:
            if event_id:
                yield format_sse("error", f"[ERROR] Pollinations API call failed at iteration {current_iteration}: {e}")
            break

        assistant_message = response_data["choices"][0]["message"]
        messages.append(assistant_message)

        tool_calls = assistant_message.get("tool_calls")

        if not tool_calls:
            final_message_content = assistant_message.get("content")
            break

        for tool_call in tool_calls:
            function_name = tool_call["function"]["name"]
            function_args = json.loads(tool_call["function"]["arguments"])
            if event_id:
                print(f"[INFO] Tool call detected: {function_name} with args: {function_args}")
                yield format_sse("INFO", f" Execution In Progress ")
            
            tool_result = "[Tool execution failed or returned no data.]"

            try:
                if function_name == "cleanQuery":
                    websites, youtube, cleaned_query = cleanQuery(function_args.get("query"))
                    tool_result = f"Cleaned Query: {cleaned_query}\nWebsites: {websites}\nYouTube URLs: {youtube}"

                elif function_name == "get_timezone_and_offset":
                    location_name = function_args.get("location_name")
                    if location_name in memoized_results["timezone_info"]:
                        tool_result = memoized_results["timezone_info"][location_name]
                    else:
                        offset_str = get_timezone_and_offset(location_name)
                        local_datetime_str = convert_utc_to_local(current_utc_datetime, offset_str)
                        tool_result = f"Location: {location_name}\nUTC Offset: {offset_str}\nLocal Date & Time: {local_datetime_str}"
                        memoized_results["timezone_info"][location_name] = tool_result

                elif function_name == "convert_utc_to_local":
                    utc_dt_str = function_args.get("utc_datetime")
                    utc_offset = function_args.get("utc_offset_hours")
                    utc_dt_obj = datetime.fromisoformat(utc_dt_str.replace('Z', '+00:00'))
                    tool_result = convert_utc_to_local(utc_dt_obj, utc_offset).strftime('%Y-%m-%d %H:%M:%S')

                elif function_name == "web_search":
                    web_event = emit_event("INFO", f" Surfing Internet ")
                    if web_event:
                        yield web_event
                    print(f"[INFO] Performing web search")
                    search_query = function_args.get("query")

                    google_req_count += 1
                    if google_req_count > 50:
                        print("[INFO] Restarting GoogleSearchAgent after 50 requests.")
                        await google_agent.close()
                        google_agent = GoogleSearchAgent()
                        await google_agent.start()
                        google_req_count = 1  # Reset count for new agent

                    search_results_raw = await web_search(search_query, google_agent)
                    print(f"[INFO] Web search returned {len(search_results_raw)} results")
                    summaries = ""
                    parallel_results = fetch_url_content_parallel(search_results_raw)
                    for url, (text_content, image_urls) in parallel_results.items():
                        summaries += f"\nURL: {url}\nSummary: {text_content}\nImages: {image_urls}\n"
                        collected_sources.append(url)
                        collected_images.extend(image_urls)
                    tool_result = summaries

                elif function_name == "get_youtube_metadata":
                    print(f"[INFO] Getting YouTube metadata for URLs")
                    urls = [function_args.get("url")]
                    results = fetch_youtube_parallel(urls, mode='metadata')
                    for url, metadata in results.items():
                        tool_result = json.dumps(metadata)
                        memoized_results["youtube_metadata"][url] = tool_result
                        collected_sources.append(url)

                elif function_name == "get_youtube_transcript":
                    print(f"[INFO] Getting YouTube transcripts for URLs")
                    if event_id:
                        yield format_sse("INFO", f" Watching Youtube ")
                    urls = [function_args.get("url")]
                    results = fetch_youtube_parallel(urls, mode='transcript')
                    for url, transcript in results.items():
                        tool_result = f"YouTube Transcript for {url}:\n{transcript if transcript else '[No transcript available]'}..."
                        memoized_results["youtube_transcripts"][url] = tool_result
                        collected_sources.append(url)

                elif function_name == "fetch_full_text":
                    print(f"[INFO] Fetching full text for URLs")
                    if event_id:
                        yield format_sse("INFO", f" Writing Script ")
                    urls = [function_args.get("url")]
                    parallel_results = fetch_url_content_parallel(urls)
                    for url, (text_content, image_urls) in parallel_results.items():
                        tool_result = f"URL: {url}\nText Preview: {text_content}...\nImages Found: {len(image_urls)}"
                        collected_sources.append(url)
                        collected_images.extend(image_urls)
                        memoized_results["fetched_urls"][url] = tool_result

                else:
                    tool_result = f"Unknown tool: {function_name}"

            except Exception as e:
                tool_result = f"[ERROR] Tool {function_name} failed: {type(e).__name__}: {e}"

            messages.append({
                "role": "tool",
                "tool_call_id": tool_call["id"],
                "name": function_name,
                "content": tool_result
            })
            if event_id:
                print(f"[INFO] Tool {function_name} executed successfully.")
                yield format_sse("INFO", f" Execution Completed! ")

    # Handle final response
    if final_message_content:
        print(f"[INFO] Preparing final response")
        response_with_sources = final_message_content
        sources_md = ""
        if collected_sources:
            sources_md += "\n\n---\n**Sources:**\n"
            unique_sources = sorted(set(collected_sources))
            for i, src in enumerate(unique_sources):
                sources_md += f"{i+1}. [{src}]({src})\n"
        if collected_images:
            sources_md += "\n**Images Found:**\n"
            unique_images = sorted(set(collected_images))
            for img in unique_images:
                sources_md += f"![image]({img})\n"

        response_with_sources += sources_md
        print(f"[INFO] Preparing final response with sources and images")
        
        if event_id:
            yield format_sse("INFO", " SUCCESS ")
            chunk_size = 5000 
            for i in range(0, len(response_with_sources), chunk_size):
                chunk = response_with_sources[i:i+chunk_size]
                event_name = "final" if i + chunk_size >= len(response_with_sources) else "final-part"
                yield format_sse(event_name, chunk)
        else:
            # For non-SSE calls, yield the result as a simple event for the app to parse
            yield format_sse("final", response_with_sources)

        return  
    else:
        error_msg = f"[ERROR] ElixpoSearch failed after {max_iterations} iterations."
        if event_id:
            yield format_sse("error", error_msg)
            return  
        else:
            print(error_msg)
            return  

# Fix the main block:
import asyncio

if __name__ == "__main__":
    user_query = "https://youtu.be/u8s9hpjN25Y?si=MD0a3hY3NvQwd-qM what's about this video?"
    event_id = None

    async def main():
        answer = None
        if event_id:
            # Handle generator case (SSE)
            async for _ in run_elixposearch_pipeline(user_query, event_id=event_id):
                pass  # In real usage, you would process each yielded event
        else:
            # Handle non-SSE case: collect all output
            async for output in run_elixposearch_pipeline(user_query, event_id=None):
                answer = output  # The last yielded value is the final answer

        print(f"\n--- Final Answer ---\n{answer}")

=======
import requests
import json
from clean_query import cleanQuery
from search import web_search, GoogleSearchAgent
from getYoutubeDetails import get_youtube_metadata, get_youtube_transcript
from scrape import fetch_full_text
from tools import tools
from datetime import datetime, timezone
from getTimeZone import get_timezone_and_offset, convert_utc_to_local
import random
import concurrent.futures
import logging
import dotenv
import os


logging.basicConfig(level=logging.INFO)
logger = logging.getLogger("elixpo")
dotenv.load_dotenv()

POLLINATIONS_TOKEN=os.getenv("TOKEN")
MODEL=os.getenv("MODEL")
REFRRER=os.getenv("REFERRER")
POLLINATIONS_ENDPOINT = "https://text.pollinations.ai/openai"
print(MODEL, POLLINATIONS_TOKEN)

def fetch_url_content_parallel(urls, max_workers=10):
    with concurrent.futures.ThreadPoolExecutor(max_workers=max_workers) as executor:
        futures = {executor.submit(fetch_full_text, url): url for url in urls}
        results = {}
        for future in concurrent.futures.as_completed(futures):
            url = futures[future]
            try:
                text_content, image_urls = future.result()
                results[url] = (text_content, image_urls)
            except Exception as e:
                print(f"[ERROR] Failed fetching {url}: {e}")
                results[url] = ('[Failed]', [])
        print(f"[INFO] Fetched all URL information in parallel.")
        return results


def fetch_youtube_parallel(urls, mode='metadata', max_workers=10):
    with concurrent.futures.ThreadPoolExecutor(max_workers=max_workers) as executor:
        if mode == 'metadata':
            futures = {executor.submit(get_youtube_metadata, url): url for url in urls}
        else:
            futures = {executor.submit(get_youtube_transcript, url): url for url in urls}

        results = {}
        for future in concurrent.futures.as_completed(futures):
            url = futures[future]
            try:
                results[url] = future.result()
            except Exception as e:
                print(f"[ERROR] YouTube {mode} failed for {url}: {e}")
                results[url] = '[Failed]'
        return results

def format_sse(event: str, data: str) -> str:
    lines = data.splitlines()
    data_str = ''.join(f"data: {line}\n" for line in lines)
    return f"event: {event}\n{data_str}\n\n"

async def run_elixposearch_pipeline(user_query: str, event_id: str = None):
    print(f"[INFO] Starting ElixpoSearch Pipeline for query: {user_query}")
    
    def emit_event(event_type, message):
        if event_id:
            return format_sse(event_type, message)
        return None
    
    # Send initial event if streaming
    initial_event = emit_event("INFO", " Initiating Pipeline ")
    if initial_event:
        yield initial_event
    
    google_agent = GoogleSearchAgent()

    try:
        await google_agent.start()
        google_req_count = 0  

        current_utc_datetime = datetime.now(timezone.utc)
        current_utc_time = current_utc_datetime.strftime("%H:%M UTC")
        current_utc_date = current_utc_datetime.strftime("%Y-%m-%d")
        headers = {"Content-Type": "application/json"}

        memoized_results = {
            "timezone_info": {},
            "web_searches": {},
            "fetched_urls": {},
            "youtube_metadata": {},
            "youtube_transcripts": {}
        }

        
        messages = [
{
    "role": "system",
    "content": f"""
    Mission: Answer the user's query with reliable, well-researched, and well-explained information.
    
    **IMPORTANT: If you know the answer to a question (especially basic facts, math, general knowledge), answer it DIRECTLY without using any tools.**
    
    Only use tools when:
    - You need current/recent information (news, stock prices, weather, etc.)
    - **Current political positions or office holders (presidents, prime ministers, etc.)**
    - The query explicitly asks for web research or sources
    - You are genuinely uncertain about factual information
    - The query contains specific URLs to analyze
    - Time-sensitive information is requested
    - Queries asking "now", "current", "latest", "today", "recent"

    Your answers must prioritize:
    - Clarity and correctness
    - Concise explanations
    - Markdown formatting
    - Relevant citations if sources are used

    ---

    Available Tools (Use Only When Necessary):
    - cleanQuery(query: str): Extracts URLs (websites, YouTube) and a cleaned text query.
    - web_search(query: str): Returns websites and short summaries. Does not fetch full text.
    - get_youtube_metadata(url: str): Retrieves video metadata.
    - get_youtube_transcript(url: str): Retrieves readable transcripts.
    - fetch_full_text(url: str): Extracts main text and images from web pages.
    - get_timezone_and_offset(location_name: str): Retrieves timezone, UTC offset, and local time.
    - convert_utc_to_local(utc_datetime: str, utc_offset_hours: float): Converts UTC datetime to local.

    ---

    Context:
    Current UTC Date: {current_utc_date}  
    Current UTC Time: {current_utc_time}

    ---

    Decision Framework:
    1. **Basic Knowledge/Math/Facts**: Answer directly (e.g., "What is 1+1?", "What is the capital of France?", "How does photosynthesis work?")
    2. **Current Events/News/Politics**: Use web_search tool (e.g., "Who is the current president?", "Latest news", "Current prime minister")
    3. **Specific URLs provided**: Use appropriate tools to analyze them
    4. **Explicit research requests**: Use tools as needed
    5. **Time-sensitive data**: Use tools for current information
    6. **Keywords like "now", "current", "latest", "today"**: Use web_search tool

    **CRITICAL: For any query asking about current political positions, office holders, or using words like "now", "current", "latest" - ALWAYS use web_search first.**

    Final Response:
    - Answer clearly and concisely
    - Use markdown formatting
    - Provide reliable sources when external data is used
    - Mention date relevance if information is time-sensitive

    **Answer in english, unless mentioned explicitly to use another language.**

    Tone:
    Detailed response -- professional, clear, confident. No unnecessary tool usage for basic questions, but ALWAYS search for current/political information.
    """
},
{
    "role": "user", 
    "content": f"""Response in Detail - Query: {user_query}"""
}
]


        max_iterations = 7
        current_iteration = 0
        collected_sources = []
        collected_images = []
        final_message_content = None

        while current_iteration < max_iterations:
            current_iteration += 1
            
            # Send iteration event if streaming
            iteration_event = emit_event("INFO", f" Research Iteration Continued ")
            if iteration_event:
                yield iteration_event
                
            payload = {
                "model": MODEL,
                "messages": messages,
                "tools": tools,
                "tool_choice": "auto",
                "token": POLLINATIONS_TOKEN,
                "referrer": REFRRER,
                "temperature": 0.2,
                "private": True,
                "seed": random.randint(1000, 9999)
            }

            try:
                response = requests.post(POLLINATIONS_ENDPOINT, headers=headers, json=payload)
                response.raise_for_status()
                response_data = response.json()
            except requests.exceptions.RequestException as e:
                if event_id:
                    yield format_sse("error", f"[ERROR] Pollinations API call failed at iteration {current_iteration}: {e}")
                break

            assistant_message = response_data["choices"][0]["message"]
            messages.append(assistant_message)

            tool_calls = assistant_message.get("tool_calls")
            print(tool_calls)
            if not tool_calls:
                final_message_content = assistant_message.get("content")
                break

            for tool_call in tool_calls:
                function_name = tool_call["function"]["name"]
                function_args = json.loads(tool_call["function"]["arguments"])
                if event_id:
                    print(f"[INFO] Tool call detected: {function_name} with args: {function_args}")
                    yield format_sse("INFO", f" Execution In Progress \n")
                
                tool_result = "[Tool execution failed or returned no data.]"

                try:
                    if function_name == "cleanQuery":
                        websites, youtube, cleaned_query = cleanQuery(function_args.get("query"))
                        tool_result = f"Cleaned Query: {cleaned_query}\nWebsites: {websites}\nYouTube URLs: {youtube}"

                    elif function_name == "get_timezone_and_offset":
                        location_name = function_args.get("location_name")
                        if location_name in memoized_results["timezone_info"]:
                            tool_result = memoized_results["timezone_info"][location_name]
                        else:
                            offset_str = get_timezone_and_offset(location_name)
                            local_datetime_str = convert_utc_to_local(current_utc_datetime, offset_str)
                            tool_result = f"Location: {location_name}\nUTC Offset: {offset_str}\nLocal Date & Time: {local_datetime_str}"
                            memoized_results["timezone_info"][location_name] = tool_result

                    elif function_name == "convert_utc_to_local":
                        utc_dt_str = function_args.get("utc_datetime")
                        utc_offset = function_args.get("utc_offset_hours")
                        utc_dt_obj = datetime.fromisoformat(utc_dt_str.replace('Z', '+00:00'))
                        tool_result = convert_utc_to_local(utc_dt_obj, utc_offset).strftime('%Y-%m-%d %H:%M:%S')

                    elif function_name == "web_search":
                        web_event = emit_event("INFO", f" Surfing Internet \n")
                        if web_event:
                            yield web_event
                        print(f"[INFO] Performing web search")
                        search_query = function_args.get("query")

                        google_req_count += 1
                        if google_req_count > 50:
                            print("[INFO] Restarting GoogleSearchAgent after 50 requests.")
                            await google_agent.close()
                            google_agent = GoogleSearchAgent()
                            await google_agent.start()
                            google_req_count = 1  # Reset count for new agent

                        search_results_raw = await web_search(search_query, google_agent)
                        print(f"[INFO] Web search returned {len(search_results_raw)} results")
                        summaries = ""
                        parallel_results = fetch_url_content_parallel(search_results_raw)
                        for url, (text_content, image_urls) in parallel_results.items():
                            summaries += f"\nURL: {url}\nSummary: {text_content}\nImages: {image_urls}\n"
                            collected_sources.append(url)
                            collected_images.extend(image_urls)
                        tool_result = summaries

                    elif function_name == "get_youtube_metadata":
                        print(f"[INFO] Getting YouTube metadata for URLs")
                        urls = [function_args.get("url")]
                        results = fetch_youtube_parallel(urls, mode='metadata')
                        for url, metadata in results.items():
                            tool_result = json.dumps(metadata)
                            memoized_results["youtube_metadata"][url] = tool_result
                            collected_sources.append(url)

                    elif function_name == "get_youtube_transcript":
                        print(f"[INFO] Getting YouTube transcripts for URLs")
                        if event_id:
                            yield format_sse("INFO", f" Watching Youtube \n")
                        urls = [function_args.get("url")]
                        results = fetch_youtube_parallel(urls, mode='transcript')
                        for url, transcript in results.items():
                            tool_result = f"YouTube Transcript for {url}:\n{transcript if transcript else '[No transcript available]'}..."
                            memoized_results["youtube_transcripts"][url] = tool_result
                            collected_sources.append(url)

                    elif function_name == "fetch_full_text":
                        print(f"[INFO] Fetching full text for URLs")
                        if event_id:
                            yield format_sse("INFO", f" Writing Script \n")
                        urls = [function_args.get("url")]
                        parallel_results = fetch_url_content_parallel(urls)
                        for url, (text_content, image_urls) in parallel_results.items():
                            tool_result = f"URL: {url}\nText Preview: {text_content}...\nImages Found: {len(image_urls)}"
                            collected_sources.append(url)
                            collected_images.extend(image_urls)
                            memoized_results["fetched_urls"][url] = tool_result

                    else:
                        tool_result = f"Unknown tool: {function_name}"

                except Exception as e:
                    tool_result = f"[ERROR] Tool {function_name} failed: {type(e).__name__}: {e}"

                messages.append({
                    "role": "tool",
                    "tool_call_id": tool_call["id"],
                    "name": function_name,
                    "content": tool_result
                })
                if event_id:
                    print(f"[INFO] Tool {function_name} executed successfully.")
                    yield format_sse("INFO", f" Execution Completed! \n")

        # Handle final response
        if final_message_content:
            print(f"[INFO] Preparing final response")
            response_with_sources = final_message_content
            sources_md = ""
            if collected_sources:
                sources_md += "\n\n---\n**Sources:**\n"
                unique_sources = sorted(set(collected_sources))
                for i, src in enumerate(unique_sources):
                    sources_md += f"{i+1}. [{src}]({src})\n"
            if collected_images:
                sources_md += "\n**Images Found:**\n"
                unique_images = sorted(set(collected_images))
                for img in unique_images:
                    sources_md += f"![image]({img})\n"

            response_with_sources += sources_md
            print(f"[INFO] Preparing final response with sources and images")
            
            if event_id:
                yield format_sse("INFO", " SUCCESS")
                chunk_size = 5000 
                for i in range(0, len(response_with_sources), chunk_size):
                    chunk = response_with_sources[i:i+chunk_size]
                    event_name = "final" if i + chunk_size >= len(response_with_sources) else "final-part"
                    yield format_sse(event_name, chunk)
                    
            else:
                # For non-SSE calls, yield the result as a simple event for the app to parse
                yield format_sse("final", response_with_sources)
                

            return  
        else:
            error_msg = f"[ERROR] ElixpoSearch failed after {max_iterations} iterations."
            if event_id:
                yield format_sse("error", error_msg)
                
                return  
            else:
                print(error_msg)
    finally:
        try:
            await google_agent.close()
        except Exception as e:
            print(f"[ERROR] Failed to close GoogleSearchAgent: {e}")


if __name__ == "__main__":
    import asyncio
    
    async def main():
        user_query = "what's the weather of kolkata india of this week, mention me the date and give me some local news of this week of kolkata"
        event_id = None
        
        # Handle async generator
        async_generator = run_elixposearch_pipeline(user_query, event_id=event_id)
        answer = None
        
        try:
            async for event in async_generator:
                if event and "event: final" in event:
                    # Extract the actual content from the SSE format
                    lines = event.split('\n')
                    for line in lines:
                        if line.startswith('data: '):
                            if answer is None:
                                answer = line[6:]  # Remove 'data: ' prefix
                            else:
                                answer += line[6:]  # Concatenate multiple data lines
                elif event and "event: final-part" in event:
                    # Handle chunked responses
                    lines = event.split('\n')
                    for line in lines:
                        if line.startswith('data: '):
                            if answer is None:
                                answer = line[6:]  # Remove 'data: ' prefix
                            else:
                                answer += line[6:]  # Concatenate chunks
        except Exception as e:
            print(f"Error: {e}")
            answer = "Failed to get answer"
        
        if answer:
            print(f"\n--- Final Answer ---\n{answer}")
        else:
            print("\n--- No answer received ---")
    
>>>>>>> ab2c43ca
    asyncio.run(main())<|MERGE_RESOLUTION|>--- conflicted
+++ resolved
@@ -1,369 +1,3 @@
-<<<<<<< HEAD
-import requests
-import json
-from clean_query import cleanQuery
-from search import web_search, GoogleSearchAgent
-from getYoutubeDetails import get_youtube_metadata, get_youtube_transcript
-from scrape import fetch_full_text
-from tools import tools
-from datetime import datetime, timezone
-from getTimeZone import get_timezone_and_offset, convert_utc_to_local
-import random
-import concurrent.futures
-import logging
-import dotenv
-import os
-
-
-logging.basicConfig(level=logging.INFO)
-logger = logging.getLogger("elixpo")
-dotenv.load_dotenv()
-
-POLLINATIONS_TOKEN=os.getenv("TOKEN")
-MODEL=os.getenv("MODEL")
-REFRRER=os.getenv("REFERRER")
-POLLINATIONS_ENDPOINT = "https://text.pollinations.ai/openai"
-
-
-def fetch_url_content_parallel(urls, max_workers=10):
-    with concurrent.futures.ThreadPoolExecutor(max_workers=max_workers) as executor:
-        futures = {executor.submit(fetch_full_text, url): url for url in urls}
-        results = {}
-        for future in concurrent.futures.as_completed(futures):
-            url = futures[future]
-            try:
-                text_content, image_urls = future.result()
-                results[url] = (text_content, image_urls)
-            except Exception as e:
-                print(f"[ERROR] Failed fetching {url}: {e}")
-                results[url] = ('[Failed]', [])
-        print(f"[INFO] Fetched all URL information in parallel.")
-        return results
-
-
-def fetch_youtube_parallel(urls, mode='metadata', max_workers=10):
-    with concurrent.futures.ThreadPoolExecutor(max_workers=max_workers) as executor:
-        if mode == 'metadata':
-            futures = {executor.submit(get_youtube_metadata, url): url for url in urls}
-        else:
-            futures = {executor.submit(get_youtube_transcript, url): url for url in urls}
-
-        results = {}
-        for future in concurrent.futures.as_completed(futures):
-            url = futures[future]
-            try:
-                results[url] = future.result()
-            except Exception as e:
-                print(f"[ERROR] YouTube {mode} failed for {url}: {e}")
-                results[url] = '[Failed]'
-        return results
-
-def format_sse(event: str, data: str) -> str:
-    lines = data.splitlines()
-    data_str = ''.join(f"data: {line}\n" for line in lines)
-    return f"event: {event}\n{data_str}\n\n"
-
-async def run_elixposearch_pipeline(user_query: str, event_id: str = None):
-    print(f"[INFO] Starting ElixpoSearch Pipeline for query: {user_query}")
-    
-    def emit_event(event_type, message):
-        if event_id:
-            return format_sse(event_type, message)
-        return None
-    
-    # Send initial event if streaming
-    initial_event = emit_event("INFO", " Initiating Pipeline ")
-    if initial_event:
-        yield initial_event
-    
-    google_agent = GoogleSearchAgent()
-    await google_agent.start()
-    google_req_count = 0  # Track number of Google searches
-
-    current_utc_datetime = datetime.now(timezone.utc)
-    current_utc_time = current_utc_datetime.strftime("%H:%M UTC")
-    current_utc_date = current_utc_datetime.strftime("%Y-%m-%d")
-    headers = {"Content-Type": "application/json"}
-
-    memoized_results = {
-        "timezone_info": {},
-        "web_searches": {},
-        "fetched_urls": {},
-        "youtube_metadata": {},
-        "youtube_transcripts": {}
-    }
-
-    messages = [
-    {
-        "role": "system",
-        "content": f"""
-        Mission: Fully answer the user's query with reliable, well-researched, and well-explained information.
-        **IF YOU ALREADY KNOW THE ANSWER, ANSWER IT DIRECTLY.**  
-        ONLY USE TOOLS IF NEEDED — when uncertain, requires fresh/current data, or if explicitly requested.
-
-        Your answers must prioritize:
-        - Clarity and correctness
-        - Concise explanations
-        - Markdown formatting
-        - Relevant citations if sources are used
-
-        ---
-
-        Available Tools (Use Only When Necessary):
-        - cleanQuery(query: str): Extracts URLs (websites, YouTube) and a cleaned text query.
-        - web_search(query: str): Returns websites and short summaries. Does not fetch full text.
-        - get_youtube_metadata(url: str): Retrieves video metadata.
-        - get_youtube_transcript(url: str): Retrieves readable transcripts.
-        - fetch_full_text(url: str): Extracts main text and images from web pages.
-        - get_timezone_and_offset(location_name: str): Retrieves timezone, UTC offset, and local time.
-        - convert_utc_to_local(utc_datetime: str, utc_offset_hours: float): Converts UTC datetime to local.
-
-        ---
-
-        Context:
-        Current UTC Date: {current_utc_date}  
-        Current UTC Time: {current_utc_time}
-
-        ---
-
-        Workflow:
-        1. Analyze the query.
-        2. If answer is obvious or factual respond directly.
-        3. If uncertain or needing current data, use tools.
-        4. After using a tool, reason step-by-step. Stop if enough data is gathered.
-        5. Use at most 2-5 sources.
-        6. Provide clean, organized markdown output with sources if applicable.
-
-        Final Response:
-        - Answer clearly and concisely.
-        - Provide reliable sources when external data is used.
-        - Mention date relevance if information is time-sensitive.
-
-        Tone:
-        Professional, clear, confident. No unnecessary exaggeration or excessive length. Never expose internal reasoning or tool calls explicitly.
-        """
-    },
-    {
-    "role": "user",
-    "content": f"""Perform general online research with web searches if the answer is unclear.  
-    Answer with proper markdown and cite sources. 
-    Make me a detailed well structured response with sources and images if available. 
-    Query: {user_query}
-    Treat the query as search keywords, not known knowledge. Avoid assumptions."""  
-    
-    }
-]
-
-
-
-    max_iterations = 7
-    current_iteration = 0
-    collected_sources = []
-    collected_images = []
-    final_message_content = None
-
-    while current_iteration < max_iterations:
-        current_iteration += 1
-        
-        # Send iteration event if streaming
-        iteration_event = emit_event("INFO", f" Research Iteration Continued ")
-        if iteration_event:
-            yield iteration_event
-            
-        payload = {
-            "model": MODEL,
-            "messages": messages,
-            "tools": tools,
-            "tool_choice": "auto",
-            "token": POLLINATIONS_TOKEN,
-            "referrer": REFRRER,
-            "temperature": 0.2,
-            "private": True,
-            "seed": random.randint(1000, 9999)
-        }
-
-        try:
-            response = requests.post(POLLINATIONS_ENDPOINT, headers=headers, json=payload)
-            response.raise_for_status()
-            response_data = response.json()
-        except requests.exceptions.RequestException as e:
-            if event_id:
-                yield format_sse("error", f"[ERROR] Pollinations API call failed at iteration {current_iteration}: {e}")
-            break
-
-        assistant_message = response_data["choices"][0]["message"]
-        messages.append(assistant_message)
-
-        tool_calls = assistant_message.get("tool_calls")
-
-        if not tool_calls:
-            final_message_content = assistant_message.get("content")
-            break
-
-        for tool_call in tool_calls:
-            function_name = tool_call["function"]["name"]
-            function_args = json.loads(tool_call["function"]["arguments"])
-            if event_id:
-                print(f"[INFO] Tool call detected: {function_name} with args: {function_args}")
-                yield format_sse("INFO", f" Execution In Progress ")
-            
-            tool_result = "[Tool execution failed or returned no data.]"
-
-            try:
-                if function_name == "cleanQuery":
-                    websites, youtube, cleaned_query = cleanQuery(function_args.get("query"))
-                    tool_result = f"Cleaned Query: {cleaned_query}\nWebsites: {websites}\nYouTube URLs: {youtube}"
-
-                elif function_name == "get_timezone_and_offset":
-                    location_name = function_args.get("location_name")
-                    if location_name in memoized_results["timezone_info"]:
-                        tool_result = memoized_results["timezone_info"][location_name]
-                    else:
-                        offset_str = get_timezone_and_offset(location_name)
-                        local_datetime_str = convert_utc_to_local(current_utc_datetime, offset_str)
-                        tool_result = f"Location: {location_name}\nUTC Offset: {offset_str}\nLocal Date & Time: {local_datetime_str}"
-                        memoized_results["timezone_info"][location_name] = tool_result
-
-                elif function_name == "convert_utc_to_local":
-                    utc_dt_str = function_args.get("utc_datetime")
-                    utc_offset = function_args.get("utc_offset_hours")
-                    utc_dt_obj = datetime.fromisoformat(utc_dt_str.replace('Z', '+00:00'))
-                    tool_result = convert_utc_to_local(utc_dt_obj, utc_offset).strftime('%Y-%m-%d %H:%M:%S')
-
-                elif function_name == "web_search":
-                    web_event = emit_event("INFO", f" Surfing Internet ")
-                    if web_event:
-                        yield web_event
-                    print(f"[INFO] Performing web search")
-                    search_query = function_args.get("query")
-
-                    google_req_count += 1
-                    if google_req_count > 50:
-                        print("[INFO] Restarting GoogleSearchAgent after 50 requests.")
-                        await google_agent.close()
-                        google_agent = GoogleSearchAgent()
-                        await google_agent.start()
-                        google_req_count = 1  # Reset count for new agent
-
-                    search_results_raw = await web_search(search_query, google_agent)
-                    print(f"[INFO] Web search returned {len(search_results_raw)} results")
-                    summaries = ""
-                    parallel_results = fetch_url_content_parallel(search_results_raw)
-                    for url, (text_content, image_urls) in parallel_results.items():
-                        summaries += f"\nURL: {url}\nSummary: {text_content}\nImages: {image_urls}\n"
-                        collected_sources.append(url)
-                        collected_images.extend(image_urls)
-                    tool_result = summaries
-
-                elif function_name == "get_youtube_metadata":
-                    print(f"[INFO] Getting YouTube metadata for URLs")
-                    urls = [function_args.get("url")]
-                    results = fetch_youtube_parallel(urls, mode='metadata')
-                    for url, metadata in results.items():
-                        tool_result = json.dumps(metadata)
-                        memoized_results["youtube_metadata"][url] = tool_result
-                        collected_sources.append(url)
-
-                elif function_name == "get_youtube_transcript":
-                    print(f"[INFO] Getting YouTube transcripts for URLs")
-                    if event_id:
-                        yield format_sse("INFO", f" Watching Youtube ")
-                    urls = [function_args.get("url")]
-                    results = fetch_youtube_parallel(urls, mode='transcript')
-                    for url, transcript in results.items():
-                        tool_result = f"YouTube Transcript for {url}:\n{transcript if transcript else '[No transcript available]'}..."
-                        memoized_results["youtube_transcripts"][url] = tool_result
-                        collected_sources.append(url)
-
-                elif function_name == "fetch_full_text":
-                    print(f"[INFO] Fetching full text for URLs")
-                    if event_id:
-                        yield format_sse("INFO", f" Writing Script ")
-                    urls = [function_args.get("url")]
-                    parallel_results = fetch_url_content_parallel(urls)
-                    for url, (text_content, image_urls) in parallel_results.items():
-                        tool_result = f"URL: {url}\nText Preview: {text_content}...\nImages Found: {len(image_urls)}"
-                        collected_sources.append(url)
-                        collected_images.extend(image_urls)
-                        memoized_results["fetched_urls"][url] = tool_result
-
-                else:
-                    tool_result = f"Unknown tool: {function_name}"
-
-            except Exception as e:
-                tool_result = f"[ERROR] Tool {function_name} failed: {type(e).__name__}: {e}"
-
-            messages.append({
-                "role": "tool",
-                "tool_call_id": tool_call["id"],
-                "name": function_name,
-                "content": tool_result
-            })
-            if event_id:
-                print(f"[INFO] Tool {function_name} executed successfully.")
-                yield format_sse("INFO", f" Execution Completed! ")
-
-    # Handle final response
-    if final_message_content:
-        print(f"[INFO] Preparing final response")
-        response_with_sources = final_message_content
-        sources_md = ""
-        if collected_sources:
-            sources_md += "\n\n---\n**Sources:**\n"
-            unique_sources = sorted(set(collected_sources))
-            for i, src in enumerate(unique_sources):
-                sources_md += f"{i+1}. [{src}]({src})\n"
-        if collected_images:
-            sources_md += "\n**Images Found:**\n"
-            unique_images = sorted(set(collected_images))
-            for img in unique_images:
-                sources_md += f"![image]({img})\n"
-
-        response_with_sources += sources_md
-        print(f"[INFO] Preparing final response with sources and images")
-        
-        if event_id:
-            yield format_sse("INFO", " SUCCESS ")
-            chunk_size = 5000 
-            for i in range(0, len(response_with_sources), chunk_size):
-                chunk = response_with_sources[i:i+chunk_size]
-                event_name = "final" if i + chunk_size >= len(response_with_sources) else "final-part"
-                yield format_sse(event_name, chunk)
-        else:
-            # For non-SSE calls, yield the result as a simple event for the app to parse
-            yield format_sse("final", response_with_sources)
-
-        return  
-    else:
-        error_msg = f"[ERROR] ElixpoSearch failed after {max_iterations} iterations."
-        if event_id:
-            yield format_sse("error", error_msg)
-            return  
-        else:
-            print(error_msg)
-            return  
-
-# Fix the main block:
-import asyncio
-
-if __name__ == "__main__":
-    user_query = "https://youtu.be/u8s9hpjN25Y?si=MD0a3hY3NvQwd-qM what's about this video?"
-    event_id = None
-
-    async def main():
-        answer = None
-        if event_id:
-            # Handle generator case (SSE)
-            async for _ in run_elixposearch_pipeline(user_query, event_id=event_id):
-                pass  # In real usage, you would process each yielded event
-        else:
-            # Handle non-SSE case: collect all output
-            async for output in run_elixposearch_pipeline(user_query, event_id=None):
-                answer = output  # The last yielded value is the final answer
-
-        print(f"\n--- Final Answer ---\n{answer}")
-
-=======
 import requests
 import json
 from clean_query import cleanQuery
@@ -767,5 +401,4 @@
         else:
             print("\n--- No answer received ---")
     
->>>>>>> ab2c43ca
     asyncio.run(main())